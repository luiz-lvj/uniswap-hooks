// SPDX-License-Identifier: MIT
// OpenZeppelin Uniswap Hooks (last updated v0.1.1) (src/general/LiquidityPenaltyHook.sol)

pragma solidity ^0.8.24;

// Internal imports
import {BaseHook} from "../base/BaseHook.sol";
import {CurrencySettler} from "../utils/CurrencySettler.sol";

// External imports
import {IPoolManager} from "v4-core/src/interfaces/IPoolManager.sol";
import {Position} from "v4-core/src/libraries/Position.sol";
import {SafeCast} from "v4-core/src/libraries/SafeCast.sol";
import {StateLibrary} from "v4-core/src/libraries/StateLibrary.sol";
import {Hooks} from "v4-core/src/libraries/Hooks.sol";
import {FullMath} from "v4-core/src/libraries/FullMath.sol";
import {PoolKey} from "v4-core/src/types/PoolKey.sol";
import {PoolId} from "v4-core/src/types/PoolId.sol";
import {Currency} from "v4-core/src/types/Currency.sol";
import {ModifyLiquidityParams} from "v4-core/src/types/PoolOperation.sol";
import {BalanceDelta, BalanceDeltaLibrary, toBalanceDelta} from "v4-core/src/types/BalanceDelta.sol";

/**
 * @dev Just-in-Time (JIT) liquidity provisioning resistant hook.
 *
 * This hook disincentivizes JIT attacks by penalizing LP fee collection during {_afterRemoveLiquidity},
 * and disabling it during {_afterAddLiquidity} if liquidity was recently added to the position.
 * The penalty is donated to the pool's liquidity providers in range at the time of removal.
 *
 * See {_calculateLiquidityPenalty} for penalty calculation.
 *
 * NOTE: If a long term liquidity provider adds liquidity continuously, a pause of `blockNumberOffset`
 * before removing will be needed if `feesAccrued` collection is intended, in order to avoid getting
 * penalized by the JIT protection mechanism.
 *
 * WARNING: Altrough this hook achieves it's objective of protecting long term LP's in most scenarios,
 * low liquidity pools and long-tail assets may still be vulnerable depending on the configured `blockNumberOffset`.
 * Larger values of such are recommended in those cases in order to decrease the profitability of the attack.
 *
 * WARNING: This is experimental software and is provided on an "as is" and "as available" basis. We do
 * not give any warranties and will not be liable for any losses incurred through any use of this code
 * base.
 *
 * _Available since v0.1.1_
 */
contract LiquidityPenaltyHook is BaseHook {
    using CurrencySettler for Currency;
    using StateLibrary for IPoolManager;
    using SafeCast for uint256;

    /**
     * @dev The hook was attempted to be constructed with a `blockNumberOffset` lower than `MIN_BLOCK_NUMBER_OFFSET`.
     */
    error BlockNumberOffsetTooLow();

    /**
     * @dev A penalty was attempted to be applied and donated to LP's in range, but there aren't any.
     */
    error NoLiquidityToReceiveDonation();

    uint48 public constant MIN_BLOCK_NUMBER_OFFSET = 1;

    uint48 private immutable _blockNumberOffset;

    mapping(PoolId poolId => mapping(bytes32 positionKey => uint48 blockNumber)) private _lastAddedLiquidityBlock;

    mapping(PoolId poolId => mapping(bytes32 positionKey => BalanceDelta delta)) private _withheldFees;

    /**
     * @dev Sets the `PoolManager` address and the {getBlockNumberOffset}.
     */
    constructor(IPoolManager poolManager_, uint48 blockNumberOffset_) BaseHook(poolManager_) {
        if (blockNumberOffset_ < MIN_BLOCK_NUMBER_OFFSET) revert BlockNumberOffsetTooLow();
        _blockNumberOffset = blockNumberOffset_;
    }

    /**
     * @dev Tracks `lastAddedLiquidityBlock` and withholds `feeDelta` if liquidity was added within the `blockNumberOffset` period.
     * See {_afterRemoveLiquidity} for claiming the withheld fees back.
     */
    function _afterAddLiquidity(
        address sender,
        PoolKey calldata key,
        ModifyLiquidityParams calldata params,
        BalanceDelta, /* delta */
        BalanceDelta feeDelta,
        bytes calldata
    ) internal virtual override returns (bytes4, BalanceDelta) {
        PoolId poolId = key.toId();
        bytes32 positionKey = Position.calculatePositionKey(sender, params.tickLower, params.tickUpper, params.salt);

        // If liquidity was added recently within the `blockNumberOffset`, retain the feeDelta in this hook.
        if (_getBlockNumber() - getLastAddedLiquidityBlock(poolId, positionKey) < getBlockNumberOffset()) {
            _updateLastAddedLiquidityBlock(poolId, positionKey);
            _takeFeesToHook(key, positionKey, feeDelta);

            return (this.afterAddLiquidity.selector, feeDelta);
        }

        _updateLastAddedLiquidityBlock(poolId, positionKey);

        return (this.afterAddLiquidity.selector, BalanceDeltaLibrary.ZERO_DELTA);
    }

    /**
     * @dev Penalizes the collection of LP `feesDelta` and `withheldFees` after liquidity removal if liquidity was
     * recently added to the position.
     *
     * NOTE: The penalty is applied on both `withheldFees` and `feeDelta` equally.
     * Therefore, regardless of how many times liquidity was added to the position within the `blockNumberOffset` period,
     * all accrued fees are penalized as if the liquidity was added only once during that period. This ensures that splitting
     * liquidity additions within the `blockNumberOffset` period does not reduce or increase the penalty.
     *
     * IMPORTANT: The penalty is donated to the pool's liquidity providers in range at the time of liquidity removal,
     * which may be different from the liquidity providers in range at the time of liquidity addition.
     */
    function _afterRemoveLiquidity(
        address sender,
        PoolKey calldata key,
        ModifyLiquidityParams calldata params,
        BalanceDelta, /* delta */
        BalanceDelta feeDelta,
        bytes calldata
    ) internal virtual override returns (bytes4, BalanceDelta) {
        PoolId poolId = key.toId();
        bytes32 positionKey = Position.calculatePositionKey(sender, params.tickLower, params.tickUpper, params.salt);

        // Receive back the `withheldFees` retained during previous liquidity additions within the `blockNumberOffset`.
        BalanceDelta withheldFees = _settleFeesFromHook(key, positionKey);

        // The total fees accrued by the LP are the sum of the `feeDelta` plus the `withheldFees`.
        BalanceDelta totalFees = feeDelta + withheldFees;

        // cache lastAddedLiquidity SLOAD
        uint48 lastAddedLiquidityBlock = getLastAddedLiquidityBlock(poolId, positionKey);

        if (
            _getBlockNumber() - lastAddedLiquidityBlock < getBlockNumberOffset()
                && totalFees != BalanceDeltaLibrary.ZERO_DELTA
        ) {
            BalanceDelta liquidityPenalty = _calculateLiquidityPenalty(totalFees, lastAddedLiquidityBlock);

<<<<<<< HEAD
            BalanceDelta deltaHook = poolManager.donate(
                key,
                uint256(int256(liquidityPenalty.amount0())),
                uint256(int256(liquidityPenalty.amount1())),
                ""
=======
            // If there is a penalty to be applied but there are no active liquidity positions in range to
            // receive the donation, then the liquidity removal is not possible and the offset must be awaited.
            if (poolManager.getLiquidity(poolId) == 0) revert NoLiquidityToReceiveDonation();

            poolManager.donate(
                key, uint256(int256(liquidityPenalty.amount0())), uint256(int256(liquidityPenalty.amount1())), ""
>>>>>>> 3e9fa228
            );

            return (this.afterRemoveLiquidity.selector, liquidityPenalty - withheldFees);
        }

        // If the liquidity removal was not penalized, return the withheld fees if any.
        if (withheldFees != BalanceDeltaLibrary.ZERO_DELTA) {
            BalanceDelta returnDelta = toBalanceDelta(-withheldFees.amount0(), -withheldFees.amount1());
            return (this.afterRemoveLiquidity.selector, returnDelta);
        }

        return (this.afterRemoveLiquidity.selector, BalanceDeltaLibrary.ZERO_DELTA);
    }

    /**
     * @dev Returns the current block number.
     */
    function _getBlockNumber() internal view virtual returns (uint48) {
        return uint48(block.number);
    }

    /**
     * @dev Updates the `lastAddedLiquidityBlock` for a liquidity position.
     */
    function _updateLastAddedLiquidityBlock(PoolId poolId, bytes32 positionKey) internal virtual {
        _lastAddedLiquidityBlock[poolId][positionKey] = _getBlockNumber();
    }

    /**
     * @dev Takes `feeDelta` from a liquidity position as `withheldFees` into this hook.
     */
    function _takeFeesToHook(PoolKey calldata key, bytes32 positionKey, BalanceDelta feeDelta) internal virtual {
        PoolId poolId = key.toId();

        _withheldFees[poolId][positionKey] = _withheldFees[poolId][positionKey] + feeDelta;

        key.currency0.take(poolManager, address(this), uint256(uint128(feeDelta.amount0())), true);
        key.currency1.take(poolManager, address(this), uint256(uint128(feeDelta.amount1())), true);
    }

    /**
     * @dev Returns `withheldFees` from this hook to the liquidity provider.
     */
    function _settleFeesFromHook(PoolKey calldata key, bytes32 positionKey)
        internal
        virtual
        returns (BalanceDelta withheldFees)
    {
        PoolId poolId = key.toId();

        withheldFees = getWithheldFees(poolId, positionKey);

        // Reset the `withheldFees`.
        _withheldFees[poolId][positionKey] = BalanceDeltaLibrary.ZERO_DELTA;

        // Settle the `withheldFees` for the liquidity position.
        if (withheldFees.amount0() > 0) {
            key.currency0.settle(poolManager, address(this), uint256(uint128(withheldFees.amount0())), true);
        }
        if (withheldFees.amount1() > 0) {
            key.currency1.settle(poolManager, address(this), uint256(uint128(withheldFees.amount1())), true);
        }
    }

    /**
     * @dev Calculates the penalty to be applied to JIT liquidity provisioning.
     *
     * The penalty is calculated as a linear function of the block number difference between the `lastAddedLiquidityBlock` and the `currentBlockNumber`.
     *
     * The formula is:
     * liquidityPenalty = feeDelta * ( 1 - (currentBlockNumber - lastAddedLiquidityBlock) / blockNumberOffset)
     *
     * The penalty is 100% at the block where liquidity was last added and 0% after the `blockNumberOffset` block.
     *
     * NOTE: Won't overflow if `currentBlockNumber - lastAddedLiquidityBlock < blockNumberOffset` is verified prior to calling this function.
     */
<<<<<<< HEAD
    function _calculateLiquidityPenalty(
        BalanceDelta feeDelta,
        PoolId poolId,
        bytes32 positionKey
    ) internal virtual returns (BalanceDelta liquidityPenalty) {
        int128 amount0FeeDelta = feeDelta.amount0();
        int128 amount1FeeDelta = feeDelta.amount1();

        uint48 blockNumber = _getBlockNumber();

        // amount0 and amount1 are necessarily greater than or equal to 0, since they are fee rewards
        // This is the implementation of a linear penalty on the fees, where the penalty decreases linearly from 100% of the fees at the block
        // where liquidity was added to the pool to 0% after the block number offset.
        // The formula is:
        // liquidityPenalty = feeDelta * ( 1 - (blockNumber - lastAddedLiquidity[id][positionKey]) / blockNumberOffset)
        // NOTE: this function is called only if the liquidity is removed before the block number offset, i.e.,
        // blockNumber - lastAddedLiquidity[poolId][positionKey] < blockNumberOffset
        // so the subtraction is safe and won't overflow
        uint256 amount0LiquidityPenalty = FullMath.mulDiv(
            SafeCast.toUint128(amount0FeeDelta),
            blockNumberOffset - (blockNumber - lastAddedLiquidity[poolId][positionKey]), // won't overflow, since blockNumber - lastAddedLiquidity[poolId][positionKey] < blockNumberOffset
            blockNumberOffset
        );
        uint256 amount1LiquidityPenalty = FullMath.mulDiv(
            SafeCast.toUint128(amount1FeeDelta),
            blockNumberOffset - (blockNumber - lastAddedLiquidity[poolId][positionKey]),
            blockNumberOffset
        );

        // although the amounts are returned as uint256, they must fit in int128, since they are fee rewards
        liquidityPenalty = toBalanceDelta(amount0LiquidityPenalty.toInt128(), amount1LiquidityPenalty.toInt128());
=======
    function _calculateLiquidityPenalty(BalanceDelta feeDelta, uint48 lastAddedLiquidityBlock)
        internal
        virtual
        returns (BalanceDelta liquidityPenalty)
    {
        uint48 currentBlockNumber = _getBlockNumber();
        uint48 blockNumberOffset = getBlockNumberOffset();

        unchecked {
            uint256 amount0LiquidityPenalty = FullMath.mulDiv(
                SafeCast.toUint128(feeDelta.amount0()),
                blockNumberOffset - (currentBlockNumber - lastAddedLiquidityBlock), // won't overflow.
                blockNumberOffset
            );
            uint256 amount1LiquidityPenalty = FullMath.mulDiv(
                SafeCast.toUint128(feeDelta.amount1()),
                blockNumberOffset - (currentBlockNumber - lastAddedLiquidityBlock), // won't overflow.
                blockNumberOffset
            );

            // Although the amounts are returned as uint256, they must fit in int128, since they are fee rewards.
            liquidityPenalty = toBalanceDelta(amount0LiquidityPenalty.toInt128(), amount1LiquidityPenalty.toInt128());
        }
>>>>>>> 3e9fa228
    }

    /**
     * @dev The minimum time window (in blocks) that must pass after adding liquidity before it can be
     * removed without penalty. During this period, JIT attacks are deterred through fee withholding
     * and penalties. Higher values provide stronger JIT protection but may discourage legitimate LPs.
     */
    function getBlockNumberOffset() public view virtual returns (uint48) {
        return _blockNumberOffset;
    }

    /**
     * @dev Tracks the `withheldFees` for a liquidity position.
     *
     * `withheldFees` are UniswapV4's `feesAccrued` retained by this hook during liquidity addition if liquidity
     * has been added within the `blockNumberOffset` time window. This is intended to disable fee collection during
     * JIT liquidity provisioning attacks. See {_afterRemoveLiquidity} for claiming the fees back.
     */
    function getLastAddedLiquidityBlock(PoolId poolId, bytes32 positionKey) public view virtual returns (uint48) {
        return _lastAddedLiquidityBlock[poolId][positionKey];
    }

    /**
     * @dev Returns the `withheldFees` for a liquidity position.
     */
    function getWithheldFees(PoolId poolId, bytes32 positionKey) public view virtual returns (BalanceDelta) {
        return _withheldFees[poolId][positionKey];
    }

    /**
     * @dev Set the hooks permissions, specifically `afterAddLiquidity`, `afterAddLiquidityReturnDelta`, `afterRemoveLiquidity` and `afterRemoveLiquidityReturnDelta`.
     */
    function getHookPermissions() public pure virtual override returns (Hooks.Permissions memory permissions) {
        return
            Hooks.Permissions({
                beforeInitialize: false,
                afterInitialize: false,
                beforeAddLiquidity: false,
                afterAddLiquidity: true,
                beforeRemoveLiquidity: false,
                afterRemoveLiquidity: true,
                beforeSwap: false,
                afterSwap: false,
                beforeDonate: false,
                afterDonate: false,
                beforeSwapReturnDelta: false,
                afterSwapReturnDelta: false,
                afterAddLiquidityReturnDelta: true,
                afterRemoveLiquidityReturnDelta: true
            });
    }
}<|MERGE_RESOLUTION|>--- conflicted
+++ resolved
@@ -140,20 +140,12 @@
         ) {
             BalanceDelta liquidityPenalty = _calculateLiquidityPenalty(totalFees, lastAddedLiquidityBlock);
 
-<<<<<<< HEAD
-            BalanceDelta deltaHook = poolManager.donate(
-                key,
-                uint256(int256(liquidityPenalty.amount0())),
-                uint256(int256(liquidityPenalty.amount1())),
-                ""
-=======
             // If there is a penalty to be applied but there are no active liquidity positions in range to
             // receive the donation, then the liquidity removal is not possible and the offset must be awaited.
             if (poolManager.getLiquidity(poolId) == 0) revert NoLiquidityToReceiveDonation();
 
             poolManager.donate(
                 key, uint256(int256(liquidityPenalty.amount0())), uint256(int256(liquidityPenalty.amount1())), ""
->>>>>>> 3e9fa228
             );
 
             return (this.afterRemoveLiquidity.selector, liquidityPenalty - withheldFees);
@@ -230,39 +222,6 @@
      *
      * NOTE: Won't overflow if `currentBlockNumber - lastAddedLiquidityBlock < blockNumberOffset` is verified prior to calling this function.
      */
-<<<<<<< HEAD
-    function _calculateLiquidityPenalty(
-        BalanceDelta feeDelta,
-        PoolId poolId,
-        bytes32 positionKey
-    ) internal virtual returns (BalanceDelta liquidityPenalty) {
-        int128 amount0FeeDelta = feeDelta.amount0();
-        int128 amount1FeeDelta = feeDelta.amount1();
-
-        uint48 blockNumber = _getBlockNumber();
-
-        // amount0 and amount1 are necessarily greater than or equal to 0, since they are fee rewards
-        // This is the implementation of a linear penalty on the fees, where the penalty decreases linearly from 100% of the fees at the block
-        // where liquidity was added to the pool to 0% after the block number offset.
-        // The formula is:
-        // liquidityPenalty = feeDelta * ( 1 - (blockNumber - lastAddedLiquidity[id][positionKey]) / blockNumberOffset)
-        // NOTE: this function is called only if the liquidity is removed before the block number offset, i.e.,
-        // blockNumber - lastAddedLiquidity[poolId][positionKey] < blockNumberOffset
-        // so the subtraction is safe and won't overflow
-        uint256 amount0LiquidityPenalty = FullMath.mulDiv(
-            SafeCast.toUint128(amount0FeeDelta),
-            blockNumberOffset - (blockNumber - lastAddedLiquidity[poolId][positionKey]), // won't overflow, since blockNumber - lastAddedLiquidity[poolId][positionKey] < blockNumberOffset
-            blockNumberOffset
-        );
-        uint256 amount1LiquidityPenalty = FullMath.mulDiv(
-            SafeCast.toUint128(amount1FeeDelta),
-            blockNumberOffset - (blockNumber - lastAddedLiquidity[poolId][positionKey]),
-            blockNumberOffset
-        );
-
-        // although the amounts are returned as uint256, they must fit in int128, since they are fee rewards
-        liquidityPenalty = toBalanceDelta(amount0LiquidityPenalty.toInt128(), amount1LiquidityPenalty.toInt128());
-=======
     function _calculateLiquidityPenalty(BalanceDelta feeDelta, uint48 lastAddedLiquidityBlock)
         internal
         virtual
@@ -286,7 +245,6 @@
             // Although the amounts are returned as uint256, they must fit in int128, since they are fee rewards.
             liquidityPenalty = toBalanceDelta(amount0LiquidityPenalty.toInt128(), amount1LiquidityPenalty.toInt128());
         }
->>>>>>> 3e9fa228
     }
 
     /**
